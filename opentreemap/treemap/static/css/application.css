/* General ---------------------------- */

@import url(http://fonts.googleapis.com/css?family=Open+Sans:400,300,700|Roboto:400,100,700);

body {
  font-family: "Helvetica", Arial, sans-serif;
}

h1, h2, h4, h4, h5 {
  font-family: "Roboto", Arial, sans-serif;
  font-weight: 300;
  padding: 25px 0 8px;
}

p {
  line-height: 1.7;
}

/* Buttons ---------------------------- */

input {
  font-size: 13px !important;
}

.btn, 
.btn-group .btn, {
  font-size: 14px;
}

.btn-mini {
  font-size: 11px;
}


/* Navbar ----------------------------- */

.navbar {
  font-size: 15px;
}

.navbar .brand {
  margin-left: 15px;
  padding: 10px 20px 10px 0; 
}

.brand img {
  max-width: 20px; 
}

.navbar-static-top .container,
.navbar-fixed-top .container,
.navbar-fixed-bottom .container {
  left: 0;
  right: 0;
  width: auto; 
}

.container-fixedwidth {
	width: 970px;
	margin: 0 auto;
}
	.container-fixedwidth .nav {
		margin: 0 -15px;
	}
	.container-fixedwidth .nav.pull-right {
		margin-right: -15px;
	}
	.container-fixedwidth .right {
		float: right;
	}
	.container-fixedwidth .left {
		float: left;
	}


/* Logo and Search -------------------- */

.header {
  margin-top: 41px;
  padding: 15px;
  height: 96px;
  border-bottom: 1px solid #eee;
  background: #fff; 
}

.search-block {
  padding: 8px;
  border: 1px solid #eee;
  border-radius: 3px;
  float: left;
  margin-left: 10px; 
}
  .search-block .dropdown-menu {
    width: 257px;
    -moz-border-radius: 3px;
    -webkit-border-radius: 3px;
    border-radius: 3px;
  }
    .search-block .dropdown-menu > li > a {
      padding: 3px 12px;
    }

.logo {
  float: left; 
  margin-top: 15px;
}

.logo img {
  max-width: 200px; 
}

.search-options {
  float: right;
  margin-left: 20px; 
}

.search-submit-btn {
  margin-bottom: 7px;
  width: 149px;
  padding: 14px 0; 
}

.search-block-wrapper {
  right: 190px;
  position: absolute; 
}

.mobile-only {
  display: none !important; 
}

.mobile-only .btn {
  float: right;
  margin-bottom: 10px; 
}


/* Subheader -------------------------- */

.subhead {
  padding: 10px;
  border-bottom: 1px solid #c2c2c2;
  font-size: 16px;
  background: #fff; 
}

.subhead span {
  font-weight: bold; 
}

.subhead .exportBtn {
  margin-left: 10px; 
}

.subhead .addBtn {
  float: right;
  margin-top: -3px; 
}


/* Additional Searches ---------------- */

.additional-searches {
  padding: 8px;
  border-bottom: 1px solid #eee;
  width: 100%; 
}

.stewardship {
  right: 0; 
}

/* Main Content ----------------------- */

.content {
  padding: 30px 0 120px; 
}

.login-signup {
  background: #f8f8f8; 
}

.login-signup-panel {
  background-color: #fff;
  box-shadow: none;
  width: 940px;
  margin: 0px auto; 
}

.have-account {
  font-size: 14px; 
}

.signup-option {
  text-align: center;
  vertical-align: middle;
  border: none;
  background-color: #777;
  color: #fff;
  margin-top: 15px; 
}

.signup-option p {
  margin-bottom: 0; 
}

.signup-option a {
  margin-left: 20px; 
}

.profile-photo-upload {
  padding: 5px;
  border: 1px solid #eee;
  -webkit-border-radius: 3px;
  -moz-border-radius: 3px;
  border-radius: 3px; 
}


/* Tree Details ----------------------- */

.tree-details {
  padding: 10px;
}

.tree-details h1,
.tree-details h2 {
  line-height: 19px; 
}

.tree-details h1 {
  font-size: 24px; 
}

.tree-details h2 {
  font-size: 20px;
  font-weight: 300;
  color: #777; 
}

.tree-details h3 {
  line-height: 28px;
}

.tree-details h5 {
  font-weight: 700;
  font-size: 18px;
  margin-bottom: 0;
}

.tree-details .left {
  width: 260px;
  padding-right: 20px;
  padding-bottom: 120px;
  border-right: 1px solid #eee;
  float: left;
  margin-right: 15px; 
}
  .tree-details .left h4 {
    margin-top: 0;
    padding-top: 0;
  }
  .tree-details .left ul {
    list-style: none;
    margin-left: 0;
    padding-left: 0;
  }

.tree-details .left .add-photos {
  margin-top: 10px; 
}

.tree-details .left .add-favorite {
  width: 235px; 
}

.tree-details .center {
    margin-left: 15px;
    float: right;
    width: 50%;
    left: 281px;
    position: absolute;
    right: 0;
}
  .tree-details .center h1 {
    font-size: 34px;
    font-weight: 700;
  }
  .tree-details .center h2 {
    font-size: 28px;
    font-weight: 400;
    padding-top: 0;
  }
  .tree-details .center h3 {
    font-family: "Roboto", Arial, sans-serif;
    font-size: 16px;
    font-weight: 400;
  }

.tree-details .right {
    float: right;
    left: 0;
    right: 0;
    top: 0;
    position: relative;
}




/* Footer ----------------------------- */

footer {
  bottom: 0;
  position: fixed;
  background: #000;
  width: 100%;
  font-size: 12px;
  height: 35px; 
}

footer .nav {
  margin-bottom: 0; 
}

.partners {
  margin-top: 7px;
  margin-right: 15px;
  color: #777; 
}

.partners:hover {
  color: #fff;
  text-decoration: none; 
}

footer .nav-pills > li > a {
  color: #777; 
}

footer .nav-pills > li > a:hover {
  background: none;
  color: #fff; 
}


/* FAQ -------------------------------- */

.faq-content {
  position: absolute;
  left: 490px;
  padding-right: 25px;
}
  .faq-content h1 {
    padding-top: 0;
    margin-top: 0;
    font-weight: 700;
    font-size: 32px;
  }
  .faq-content h2 {
    font-size: 24px;
    font-weight: 400;
  }
.faq-nav {
  width: 390px;
  float: left;
  margin-left: 10px;
  padding: 15px;
  border: 1px solid #eee;
  -moz-border-radius: 3px;
  -webkit-border-radius: 3px;
  border-radius: 3px;
}
  .faq-nav h5 {
    font-weight: 700;
    text-transform: uppercase;
    padding: 0 0 10px;
    margin: 0;
    font-size: 18px;
  }
  .faq-nav ul {
    margin: 0;
    padding: 0 0 15px;
    list-style: none;
  }
    .faq-nav li {
      display: block;
      padding: 3px 10px;
      margin-left: -10px;
      width: 100%;
    }
    .faq-nav li:hover {
      background-color: #eee;
      -moz-border-radius: 3px;
      -webkit-border-radius: 3px;
      border-radius: 3px;
    }
  .faq-nav a {
    font-size: 16px;
    color: #777;
  }
    .faq-nav a:hover {
      text-decoration: none;
      color: #000;
    }

      
/* Map -------------------------------- */

.map {
  left: 0;
  background: #eee;
  position: absolute;
  bottom: 35px;
  top: 211px;
  right: 350px;
}

.sidebar {
  width: 350px;
  background: #fff;
  border-left: 1px solid #c2c2c2;
  position: absolute;
  top: 211px;
  right: 0;
  bottom: 35px;
}
  .sidebar .accordion-group {
    border-left: none;
    border-right: none;
    -webkit-border-radius: 0px;
    -moz-border-radius: 0px;
    border-radius: 0px;
    margin-bottom: 0px;
    border-top: none;
  }
  .sidebar .accordion-heading {
    background: #eee;
  }
    .sidebar .accordion-heading a {
      color: #000;
      font-weight: bold;
    }
    .sidebar .accordion-heading a:hover {
      text-decoration: none;
      color: #000;
    }

  .benefit-label {
    font-weight: bold;
  }

span.tt-dropdown-menu {
<<<<<<< HEAD
		margin-top: 0;
		padding: 10px;
		width: 199px;
		font-size: 13px !important
    border: 1px solid #c2c2c2;
    background: #fff;
		-webkit-border-radius: 3px;
		-moz-border-radius:		 3px;
		border-radius:				 3px;
		-webkit-box-shadow: 0px 0px 5px rgba(0, 3, 0, 0.3);
		-moz-box-shadow:    0px 0px 5px rgba(0, 3, 0, 0.3);
		box-shadow:         0px 0px 5px rgba(0, 3, 0, 0.3);
}
.tt-suggestion p {
	padding: 0px 7px;
}
	.tt-suggestion p:hover {
		background-color: #eee;
		-webkit-border-radius: 3px;
		-moz-border-radius:		 3px;
		border-radius:				 3px;
=======
    border: 1px solid black;
    background: white;
}


/* User Profile ----------------------- */

.profile {
	margin-top: 50px !important;
}
	.profile .left,
	.profile .right {
		padding: 8px 15px;
	}
	.profile .left {
		width: 261px;
	}
	.profile .right {
		width: 648px;
		border-left: 1px solid #eee;
	}
	.quick-info {
		text-align: right;
	}
		.quick-info h1 {
			line-height: 14px;
			margin-top: 0;
		}
		.quick-info p {
			color: #c2c2c2;
		}
		.quick-info ul {
			padding: 0;
			margin: 0;
			list-style-type: none;
		}
		.quick-info li {
			display: inline-block;
			height: 100px;
			padding-left: 50px;
			vertical-align: middle;
		}
	.profile .chunk {
		list-style: none;
		padding: 5px 0 15px;
		margin: 0;
	}
		.profile .chunk .extra {
			padding-top: 10px;
		}
		.chunk-label {
			font-weight: bold;
		}

.user-photo {
	max-width: 85px;
>>>>>>> e907c64e
}<|MERGE_RESOLUTION|>--- conflicted
+++ resolved
@@ -451,7 +451,6 @@
   }
 
 span.tt-dropdown-menu {
-<<<<<<< HEAD
 		margin-top: 0;
 		padding: 10px;
 		width: 199px;
@@ -473,9 +472,6 @@
 		-webkit-border-radius: 3px;
 		-moz-border-radius:		 3px;
 		border-radius:				 3px;
-=======
-    border: 1px solid black;
-    background: white;
 }
 
 
@@ -530,5 +526,4 @@
 
 .user-photo {
 	max-width: 85px;
->>>>>>> e907c64e
 }